--- conflicted
+++ resolved
@@ -161,13 +161,8 @@
         var line = lines[i];
 
         // Calculate the anchor points around which you want to place labels
-<<<<<<< HEAD
-        var anchors = layout['symbol-placement'] === 'line' ?
-            getAnchors(line, symbolMinDistance, textMaxAngle, shapedText, glyphSize, textMaxBoxScale, this.overscaling) :
-=======
         var anchors = isLine ?
-            getAnchors(line, symbolMinDistance, textMaxAngle, shapedText, shapedIcon, glyphSize, textBoxScale, this.overscaling) :
->>>>>>> 21565926
+            getAnchors(line, symbolMinDistance, textMaxAngle, shapedText, shapedIcon, glyphSize, textMaxBoxScale, this.overscaling) :
             [ new Anchor(line[0].x, line[0].y, 0) ];
 
         // For each potential label, create the placement features used to check for collisions, and the quads use for rendering.
